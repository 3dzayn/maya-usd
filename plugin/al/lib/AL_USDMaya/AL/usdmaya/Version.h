--- conflicted
+++ resolved
@@ -21,15 +21,7 @@
 #define stringify(a) #a
 
 #define AL_USDMAYA_VERSION_MAJOR 0
-<<<<<<< HEAD
-<<<<<<< HEAD
-#define AL_USDMAYA_VERSION_MINOR 36
-=======
 #define AL_USDMAYA_VERSION_MINOR 39
->>>>>>> 6299697ed... revert change to GetDeclarationInfo - there's a runtime type check that fails
-=======
-#define AL_USDMAYA_VERSION_MINOR 39
->>>>>>> 4f9f109b
 #define AL_USDMAYA_VERSION_PATCH 0
 
 #define AL_USDMAYA_VERSION_STR xstr(AL_USDMAYA_VERSION_MAJOR) "." \
