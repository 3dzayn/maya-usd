//
// Copyright 2018 Pixar
//
// Licensed under the Apache License, Version 2.0 (the "Apache License")
// with the following modification; you may not use this file except in
// compliance with the Apache License and the following modification to it:
// Section 6. Trademarks. is deleted and replaced with:
//
// 6. Trademarks. This License does not grant permission to use the trade
//    names, trademarks, service marks, or product names of the Licensor
//    and its affiliates, except as required to comply with Section 4(c) of
//    the License and to reproduce the content of the NOTICE file.
//
// You may obtain a copy of the Apache License at
//
//     http://www.apache.org/licenses/LICENSE-2.0
//
// Unless required by applicable law or agreed to in writing, software
// distributed under the Apache License with the above modification is
// distributed on an "AS IS" BASIS, WITHOUT WARRANTIES OR CONDITIONS OF ANY
// KIND, either express or implied. See the Apache License for the specific
// language governing permissions and limitations under the Apache License.
//
#include "usdMaya/MayaSkeletonWriter.h"

#include "usdMaya/adaptor.h"
#include "usdMaya/translatorUtil.h"
#include "usdMaya/util.h"

#include "pxr/base/tf/staticTokens.h"
#include "pxr/usd/usdGeom/xform.h"
#include "pxr/usd/usdSkel/bindingAPI.h"
#include "pxr/usd/usdSkel/packedJointAnimation.h"
#include "pxr/usd/usdSkel/root.h"
#include "pxr/usd/usdSkel/skeleton.h"
#include "pxr/usd/usdSkel/utils.h"

#include "pxr/usd/sdf/pathTable.h"

#include <maya/MAnimUtil.h>
#include <maya/MFnTransform.h>
#include <maya/MItDag.h>
#include <maya/MMatrix.h>


PXR_NAMESPACE_OPEN_SCOPE

PXRUSDMAYA_REGISTER_ADAPTOR_SCHEMA(MFn::kJoint, UsdSkelSkeleton);

TF_DEFINE_PRIVATE_TOKENS(
    _tokens, 
    (Animation)
    (Skeleton)
);


static SdfPath
_GetSkeletonPath(const SdfPath& skelInstancePath)
{
    return skelInstancePath.AppendChild(_tokens->Skeleton);
}


static SdfPath
_GetAnimationPath(const SdfPath& skelInstancePath)
{
    return _GetSkeletonPath(skelInstancePath).AppendChild(_tokens->Animation);
}


MayaSkeletonWriter::MayaSkeletonWriter(const MDagPath & iDag,
                                       const SdfPath& uPath,
                                       usdWriteJobCtx& jobCtx)
    : MayaPrimWriter(iDag, uPath, jobCtx),
      _valid(false), _animXformIsAnimated(false)
{
    const TfToken& exportSkels = jobCtx.getArgs().exportSkels;
    if (exportSkels != PxrUsdExportJobArgsTokens->auto_ &&
        exportSkels != PxrUsdExportJobArgsTokens->explicit_) {
        return;
    }

    SdfPath skelInstancePath = GetSkeletonInstancePath(iDag);

    SdfPath skelPath = _GetSkeletonPath(skelInstancePath);

    _skel = UsdSkelSkeleton::Define(getUsdStage(), skelPath);
    if (!TF_VERIFY(_skel))
        return;

    // The skeleton may be bound at this scope, or at the parent scope.
    if (skelInstancePath == uPath) {

        // The skeleton will be bound at the path corresponding to the joint.
        // This means that we need to produce a new xform at the joint,
        // which we use to bind the skel instance.

        _skelInstance = UsdGeomXform::Define(getUsdStage(),
                                             skelInstancePath).GetPrim();
        if (TF_VERIFY(_skelInstance)) {
            mUsdPrim = _skelInstance;
        }

    } else {
        // The skel instance will be bound on an ancestor prim,
        // which we expect to already exist.
        _skelInstance = getUsdStage()->GetPrimAtPath(skelInstancePath);
        if (TF_VERIFY(_skelInstance)) {
            mUsdPrim = _skel.GetPrim();
        }
    }
}


static bool
_IsUsdJointHierarchyRoot(const MDagPath& joint)
{
    MFnDependencyNode jointDep(joint.node());
    MPlug plug = jointDep.findPlug("USD_isJointHierarchyRoot");
    if (!plug.isNull()) {
        return plug.asBool();
    }
    return false;
}


VtTokenArray
MayaSkeletonWriter::GetJointNames(
    const std::vector<MDagPath>& joints,
    const MDagPath& rootDagPath,
    bool stripNamespaces)
{

    // Get paths relative to the root.
    // Joints have to be transforms, so mergeTransformAndShape
    // shouldn't matter here. (Besides, we're not actually using these
    // to point to prims.)
    SdfPath rootPath = PxrUsdMayaUtil::MDagPathToUsdPath(
<<<<<<< HEAD
            rootDagPath, /*mergeTransformAndShape*/ false);

    if (!_IsUsdJointHierarchyRoot(rootDagPath)) {   
        // Compute joint names  relative to the path of the parent node.
        rootPath = rootPath.GetParentPath();
    }

=======
            rootDagPath, /*mergeTransformAndShape*/ false, stripNamespaces).GetParentPath();
>>>>>>> cc83be2a
    VtTokenArray result;
    for (const MDagPath& joint : joints) {
        SdfPath path = PxrUsdMayaUtil::MDagPathToUsdPath(
                joint, /*mergeTransformAndShape*/ false, stripNamespaces);
        result.push_back(path.MakeRelativePath(rootPath).GetToken());
    }
    return result;
}

<<<<<<< HEAD

SdfPath
MayaSkeletonWriter::GetSkeletonInstancePath(const MDagPath& rootJoint)
{
    SdfPath rootJointPath = PxrUsdMayaUtil::MDagPathToUsdPath(
        rootJoint, /*mergeTransformAndShape*/ false);

    if (_IsUsdJointHierarchyRoot(rootJoint)) {
        // The root joint is the special joint created for round-tripping
        // UsdSkel data. The skeleton instance will be bound on the parent
        // path, with the skeleton created beneath it.
        
        if (!rootJointPath.IsRootPrimPath()) {
            return rootJointPath.GetParentPath();
        } else {
            TF_WARN("Ignoring invalid attr 'USD_isJointHierarchyRoot' on node "
                    "<%s>: attr is only valid on non-root nodes.",
                    rootJointPath.GetText());
        }
    }
    return rootJointPath;
=======
SdfPath
MayaSkeletonWriter::GetSkeletonPath(const MDagPath& rootJoint, bool stripNamespaces)
{
    // Joints are always transforms!
    return _GetNiceSkeletonPath(
            rootJoint,
            PxrUsdMayaUtil::MDagPathToUsdPath(
                rootJoint, /*mergeTransformAndShape*/ false, stripNamespaces));
}

SdfPath
MayaSkeletonWriter::GetAnimationPath(const MDagPath& rootJoint, bool stripNamespaces)
{
    return GetSkeletonPath(rootJoint, stripNamespaces).AppendChild(_tokens->Animation);
>>>>>>> cc83be2a
}



/// Gets all of the joints rooted at the given dag path.
/// If \p includeRoot, the set of joints includes the given dag path as well.
/// The vector returned ensures that ancestor joints come before descendant
/// joints.
static std::vector<MDagPath>
_GetJoints(const MDagPath& dagPath, bool includeRoot)
{
    MItDag dagIter(MItDag::kDepthFirst, MFn::kJoint);
    dagIter.reset(dagPath, MItDag::kDepthFirst, MFn::kJoint);

    if (!includeRoot)
        dagIter.next();

    std::vector<MDagPath> result;
    while (!dagIter.isDone()) {
        MDagPath path;
        dagIter.getPath(path);
        result.push_back(path);
        dagIter.next();
    }
    return result;
}


/// Whether the transform plugs on a transform node are animated.
static bool
_IsTransformNodeAnimated(const MDagPath& dagPath)
{
    MFnDependencyNode node(dagPath.node());
    return PxrUsdMayaUtil::isPlugAnimated(node.findPlug("translateX")) ||
           PxrUsdMayaUtil::isPlugAnimated(node.findPlug("translateY")) ||
           PxrUsdMayaUtil::isPlugAnimated(node.findPlug("translateZ")) ||
           PxrUsdMayaUtil::isPlugAnimated(node.findPlug("rotateX")) ||
           PxrUsdMayaUtil::isPlugAnimated(node.findPlug("rotateY")) ||
           PxrUsdMayaUtil::isPlugAnimated(node.findPlug("rotateZ")) ||
           PxrUsdMayaUtil::isPlugAnimated(node.findPlug("scaleX")) ||
           PxrUsdMayaUtil::isPlugAnimated(node.findPlug("scaleY")) ||
           PxrUsdMayaUtil::isPlugAnimated(node.findPlug("scaleZ"));
}


/// Gets the world-space rest transform for a single dag path.
static GfMatrix4d
_GetJointWorldRestTransform(const MDagPath& dagPath)
{
    MFnDagNode dagNode(dagPath);
    MMatrix restTransformWorld;
    if (PxrUsdMayaUtil::getPlugMatrix(
            dagNode, "bindPose", &restTransformWorld)) {
        return GfMatrix4d(restTransformWorld.matrix);
    }
    // No bindPose. Assume it's identity.
    return GfMatrix4d(1);
}


/// Gets rest transforms for all the specified dag paths.
static VtMatrix4dArray
_GetJointLocalRestTransforms(
    const UsdSkelTopology& topology,
    const std::vector<MDagPath>& jointDagPaths)
{
    size_t numJoints = jointDagPaths.size();
    VtMatrix4dArray worldXforms(numJoints);
    for (size_t jointIndex = 0; jointIndex < numJoints; ++jointIndex) {
        worldXforms[jointIndex] =
            _GetJointWorldRestTransform(jointDagPaths[jointIndex]);
    }
    
    VtMatrix4dArray worldInvXforms(worldXforms);
    for (auto& xf : worldInvXforms)
        xf = xf.GetInverse();

    VtMatrix4dArray localXforms;
    UsdSkelComputeJointLocalTransforms(topology, worldXforms,
                                       worldInvXforms, &localXforms);
    return localXforms;
}


/// Gets the world-space transform of \p dagPath at the current time.
static GfMatrix4d
_GetJointWorldTransform(const MDagPath& dagPath)
{
    // Don't use Maya's built-in getTranslation(), etc. when extracting the
    // transform because:
    // - The rotation won't account for the jointOrient rotation, so
    //   you'd have to query that from MFnIkJoint and combine.
    // - The scale is special on joints because the scale on a parent
    //   joint isn't inherited by children, due to an implicit
    //   (inverse of parent scale) factor when computing joint
    //   transformation matrices.
    // In short, no matter what you do, there will be cases where the
    // Maya joint transform can't be perfectly replicated in UsdSkel;
    // it's much easier to ensure correctness by letting UsdSkel work
    // with raw transform data, and perform its own decomposition later
    // with UsdSkelDecomposeTransforms.

    MStatus status;
    MMatrix mx = dagPath.inclusiveMatrix(&status);
    return status ? GfMatrix4d(mx.matrix) : GfMatrix4d(1);
}


/// Gets the world-space transform of \p dagPath at the current time.
static GfMatrix4d
_GetJointLocalTransform(const MDagPath& dagPath)
{
    MStatus status;
    MFnTransform xform(dagPath, &status);
    if (status) {
        MTransformationMatrix mx = xform.transformation(&status);
        if (status) {
            return GfMatrix4d(mx.asMatrix().matrix);
        }
    }
    return GfMatrix4d(1);
}


/// Computes world-space joint transforms for all specified dag paths
/// at the current time.
static bool
_GetJointWorldTransforms(
    const std::vector<MDagPath>& dagPaths,
    VtMatrix4dArray* xforms)
{
    xforms->resize(dagPaths.size());
    GfMatrix4d* xformsData = xforms->data();
    for (size_t i = 0; i < dagPaths.size(); ++i) {
        xformsData[i] = _GetJointWorldTransform(dagPaths[i]);
    }
    return true;
}


/// Computes joint-local transforms for all specified dag paths
/// at the current time.
static bool
_GetJointLocalTransforms(
    const UsdSkelTopology& topology,
    const std::vector<MDagPath>& dagPaths,
    const GfMatrix4d& rootXf,
    VtMatrix4dArray* localXforms)
{
    VtMatrix4dArray worldXforms;    
    if (_GetJointWorldTransforms(dagPaths, &worldXforms)) {

        GfMatrix4d rootInvXf = rootXf.GetInverse();

        VtMatrix4dArray worldInvXforms(worldXforms);
        for (auto& xf : worldInvXforms)
            xf = xf.GetInverse();

        return UsdSkelComputeJointLocalTransforms(topology, worldXforms,
                                                  worldInvXforms,
                                                  localXforms, &rootInvXf);
    }
    return true;
}


/// Gets the root transformation of the skeleton instance exported for a joint.
static GfMatrix4d
_GetSkelLocalToWorldTransform(const MDagPath& dagPath)
{
    if (_IsUsdJointHierarchyRoot(dagPath)) {
        // The input path is the special root joint used to hold the
        // anim transform during round tripping; it gives us the complete
        // local-to-world transform of the skel.
        return -_GetJointWorldTransform(dagPath);
    } else if(dagPath.length() > 1) {
        // The input dagPath is expected to be our root joint.
        // The transform of the parent will provide the local-to-world
        // transform of the skel.
        MDagPath parent(dagPath);
        parent.pop();
        return GfMatrix4d(parent.inclusiveMatrix().matrix);
    }

    // Can't find a reasonable root transform for the skel instance.
    // Fall back to the identity.
    return GfMatrix4d(1);
}


/// Returns true if the joint's transform definitely matches its rest transform
/// over all exported frames.
static bool
_JointMatchesRestPose(
    size_t jointIdx,
    const MDagPath& dagPath,
    const VtMatrix4dArray& xforms,
    const VtMatrix4dArray& restXforms,
    bool exportingAnimation)
{
    if (exportingAnimation && _IsTransformNodeAnimated(dagPath))
        return false;
    else if (jointIdx < xforms.size())
        return GfIsClose(xforms[jointIdx], restXforms[jointIdx], 1e-8);
    return false;
}


/// Given the list of USD joint names and dag paths, returns the joints that 
/// (1) are moved from their rest poses or (2) have animation, if we are going
/// to export animation.
static void
_GetAnimatedJoints(
    const UsdSkelTopology& topology,
    const VtTokenArray& usdJointNames,
    const MDagPath& rootDagPath,
    const std::vector<MDagPath>& jointDagPaths,
    const VtMatrix4dArray& restXforms,
    VtTokenArray* animatedJointNames,
    std::vector<MDagPath>* animatedJointPaths,
    bool exportingAnimation)
{
    TF_AXIOM(usdJointNames.size() == jointDagPaths.size());
    TF_AXIOM(usdJointNames.size() == restXforms.size());

    VtMatrix4dArray localXforms;
    if (!exportingAnimation) {
        // Compute the current local xforms of all joints so we can decide
        // whether or not they need to have a value encoded on the anim prim.
        GfMatrix4d rootXform = _GetJointWorldTransform(rootDagPath);
        _GetJointLocalTransforms(topology, jointDagPaths,
                                 rootXform, &localXforms);
    }

    // The resulting vector contains only animated joints or joints not
    // in their rest pose. The order is *not* guaranteed to be the Skeleton
    // order, because UsdSkel allows arbitrary order on PackedJointAnimations.
    for (size_t i = 0; i < jointDagPaths.size(); ++i) {
        const TfToken& jointName = usdJointNames[i];
        const MDagPath& dagPath = jointDagPaths[i];

        if (!_JointMatchesRestPose(i, jointDagPaths[i], localXforms,
                                   restXforms, exportingAnimation)) {
            animatedJointNames->push_back(jointName);
            animatedJointPaths->push_back(dagPath);
        }
    }
}


bool
MayaSkeletonWriter::_WriteRestState()
{
    // Check if the root joint is the special root joint created
    // for round-tripping UsdSkel data.
    bool isUsdJointHierarchyRoot = _IsUsdJointHierarchyRoot(getDagPath());

    _joints = _GetJoints(getDagPath(), !isUsdJointHierarchyRoot);
    if (!isUsdJointHierarchyRoot && _joints.size() == 0) {
        TF_CODING_ERROR("There should be at least one joint "
                        "since this prim is a joint");
        return false;
    }

    VtTokenArray skelJointNames = GetJointNames(_joints, getDagPath());
    _topology = UsdSkelTopology(skelJointNames);
    std::string whyNotValid;
    if (!_topology.Validate(&whyNotValid)) {
        TF_CODING_ERROR("Joint topology is invalid: %s",
                        whyNotValid.c_str());
        return false;
    }

    // Setup binding relationships on the instance prim,
    // so that the root xform establishes a skeleton instance 
    // with the right transform.
    const UsdSkelBindingAPI binding = PxrUsdMayaTranslatorUtil
        ::GetAPISchemaForAuthoring<UsdSkelBindingAPI>(_skelInstance);

    binding.CreateSkeletonRel().SetTargets({_skel.GetPrim().GetPath()});

    // Mark the bindings for post processing.
    SdfPath skelInstancePath = GetSkeletonInstancePath(getDagPath());
    mWriteJobCtx.getSkelBindingsWriter().MarkBindings(
        skelInstancePath, skelInstancePath,
        mWriteJobCtx.getArgs().exportSkels);
        
    VtMatrix4dArray restXforms =
        _GetJointLocalRestTransforms(_topology, _joints);

    _SetAttribute(_skel.GetJointsAttr(), skelJointNames);
    _SetAttribute(_skel.GetRestTransformsAttr(), restXforms);

    VtTokenArray animJointNames;
    _GetAnimatedJoints(_topology, skelJointNames, getDagPath(),
                       _joints, restXforms,
                       &animJointNames, &_animatedJoints,
                       !mWriteJobCtx.getArgs().timeInterval.IsEmpty());
    
    if (isUsdJointHierarchyRoot || animJointNames.size() > 0) {

        SdfPath animPath = _GetAnimationPath(_skelInstance.GetPath());
        _skelAnim = UsdSkelPackedJointAnimation::Define(
            getUsdStage(), animPath);

        if (TF_VERIFY(_skelAnim)) {

            if (isUsdJointHierarchyRoot) {

                // The root joint (current dag path) holds the
                // anim transform for the joint animation.
                // Create a matrix attr to hold that transform.
                
                _animXformAttr = _skelAnim.MakeMatrixXform();

                if (!getArgs().timeInterval.IsEmpty()) {
                    MObject node = getDagPath().node();
                    _animXformIsAnimated = PxrUsdMayaUtil::isAnimated(node);
                } else {
                    _animXformIsAnimated = false;
                }
            }

            _skelToAnimMapper =
                UsdSkelAnimMapper(skelJointNames, animJointNames);

            _SetAttribute(_skelAnim.GetJointsAttr(), animJointNames);

            binding.CreateAnimationSourceRel().SetTargets({animPath});
        } else {
            return false;
        }
    }
    return true;
}


void
MayaSkeletonWriter::write(const UsdTimeCode &usdTime)
{
    if (usdTime.IsDefault()) {
        _valid = _WriteRestState();
    }

<<<<<<< HEAD
    if (!_valid)
        return;
 
    if ((usdTime.IsDefault() || _animXformIsAnimated) && _animXformAttr) {
=======
        VtTokenArray jointNames = GetJointNames(jointDags, jointDags[0], getArgs().stripNamespaces);
        std::string whyNotValid;
        if (!UsdSkelTopology(jointNames).Validate(&whyNotValid)) {
            TF_CODING_ERROR("Joint topology invalid: %s", whyNotValid.c_str());
            return;
        }
>>>>>>> cc83be2a

        // If we have an anim transform attr to write to, the local transform
        // of the current dag path provides the anim transform.
        GfMatrix4d localXf = _GetJointLocalTransform(getDagPath());
        _SetAttribute(_animXformAttr, localXf, usdTime);
    }

    // Time-varying step: write the packed joint animation transforms once per
    // time code. We do want to run this @ default time also so that any
    // deviations from the rest pose are exported as the default values on the
    // PackedJointAnimation.
    if (_animatedJoints.size() > 0) {

        if (!_skelAnim) {

            SdfPath animPath = _GetAnimationPath(_skelInstance.GetPath());

            TF_CODING_ERROR(
                "PackedJointAnimation <%s> doesn't exist but should "
                "have been created during default-time pass.",
                animPath.GetText());
            return;
        }

        GfMatrix4d rootXf = _GetSkelLocalToWorldTransform(getDagPath());

        VtMatrix4dArray localXforms;
        if (_GetJointLocalTransforms(_topology, _joints,
                                     rootXf, &localXforms)) {

            // Remap local xforms into the (possibly sparse) anim order.
            VtMatrix4dArray animLocalXforms;
            if (_skelToAnimMapper.Remap(localXforms, &animLocalXforms)) {
                VtVec3fArray translations;
                VtQuatfArray rotations;
                VtVec3hArray scales;
                if (UsdSkelDecomposeTransforms(animLocalXforms, &translations,
                                               &rotations, &scales)) {
                    
                    // XXX It is difficult for us to tell which components are
                    // actually animated since we rely on decomposition to get
                    // separate anim components.
                    // In the future, we may want to RLE-compress the data in   
                    // postExport to remove redundant time samples.
                    _SetAttribute(_skelAnim.GetTranslationsAttr(),
                                  &translations, usdTime);
                    _SetAttribute(_skelAnim.GetRotationsAttr(),
                                  &rotations, usdTime);
                    _SetAttribute(_skelAnim.GetScalesAttr(),
                                  &scales, usdTime);
                }
            }
        }
    }
}

bool
MayaSkeletonWriter::exportsGprims() const
{
    // Nether the Skeleton nor its animation sources are gprims.
    return false;
}

bool
MayaSkeletonWriter::shouldPruneChildren() const
{
    return true;
}

bool
MayaSkeletonWriter::isShapeAnimated() const
{
    // Either the root xform or the PackedJointAnimation beneath it
    // may be animated.
    return _animXformIsAnimated || _animatedJoints.size() > 0;
}

bool
MayaSkeletonWriter::getAllAuthoredUsdPaths(SdfPathVector* outPaths) const
{
    bool hasPrims = MayaPrimWriter::getAllAuthoredUsdPaths(outPaths);

    SdfPath skelInstancePath = GetSkeletonInstancePath(getDagPath());
    SdfPath skelPath = _GetSkeletonPath(skelInstancePath);
    SdfPath animPath = _GetAnimationPath(skelInstancePath);
    
    for (const SdfPath& path : {skelPath, animPath}) {  
        if (getUsdStage()->GetPrimAtPath(path)) {
            outPaths->push_back(path);
            hasPrims = true;
        }
    }
    return hasPrims;
}


PXR_NAMESPACE_CLOSE_SCOPE<|MERGE_RESOLUTION|>--- conflicted
+++ resolved
@@ -80,7 +80,8 @@
         return;
     }
 
-    SdfPath skelInstancePath = GetSkeletonInstancePath(iDag);
+    SdfPath skelInstancePath = GetSkeletonInstancePath(
+            iDag, mWriteJobCtx.getArgs().stripNamespaces);
 
     SdfPath skelPath = _GetSkeletonPath(skelInstancePath);
 
@@ -136,17 +137,13 @@
     // shouldn't matter here. (Besides, we're not actually using these
     // to point to prims.)
     SdfPath rootPath = PxrUsdMayaUtil::MDagPathToUsdPath(
-<<<<<<< HEAD
-            rootDagPath, /*mergeTransformAndShape*/ false);
+            rootDagPath, /*mergeTransformAndShape*/ false, stripNamespaces);
 
     if (!_IsUsdJointHierarchyRoot(rootDagPath)) {   
         // Compute joint names  relative to the path of the parent node.
         rootPath = rootPath.GetParentPath();
     }
 
-=======
-            rootDagPath, /*mergeTransformAndShape*/ false, stripNamespaces).GetParentPath();
->>>>>>> cc83be2a
     VtTokenArray result;
     for (const MDagPath& joint : joints) {
         SdfPath path = PxrUsdMayaUtil::MDagPathToUsdPath(
@@ -156,13 +153,14 @@
     return result;
 }
 
-<<<<<<< HEAD
 
 SdfPath
-MayaSkeletonWriter::GetSkeletonInstancePath(const MDagPath& rootJoint)
+MayaSkeletonWriter::GetSkeletonInstancePath(
+    const MDagPath& rootJoint,
+    bool stripNamespaces)
 {
     SdfPath rootJointPath = PxrUsdMayaUtil::MDagPathToUsdPath(
-        rootJoint, /*mergeTransformAndShape*/ false);
+        rootJoint, /*mergeTransformAndShape*/ false, stripNamespaces);
 
     if (_IsUsdJointHierarchyRoot(rootJoint)) {
         // The root joint is the special joint created for round-tripping
@@ -178,22 +176,6 @@
         }
     }
     return rootJointPath;
-=======
-SdfPath
-MayaSkeletonWriter::GetSkeletonPath(const MDagPath& rootJoint, bool stripNamespaces)
-{
-    // Joints are always transforms!
-    return _GetNiceSkeletonPath(
-            rootJoint,
-            PxrUsdMayaUtil::MDagPathToUsdPath(
-                rootJoint, /*mergeTransformAndShape*/ false, stripNamespaces));
-}
-
-SdfPath
-MayaSkeletonWriter::GetAnimationPath(const MDagPath& rootJoint, bool stripNamespaces)
-{
-    return GetSkeletonPath(rootJoint, stripNamespaces).AppendChild(_tokens->Animation);
->>>>>>> cc83be2a
 }
 
 
@@ -458,7 +440,8 @@
         return false;
     }
 
-    VtTokenArray skelJointNames = GetJointNames(_joints, getDagPath());
+    VtTokenArray skelJointNames = GetJointNames(
+            _joints, getDagPath(), mWriteJobCtx.getArgs().stripNamespaces);
     _topology = UsdSkelTopology(skelJointNames);
     std::string whyNotValid;
     if (!_topology.Validate(&whyNotValid)) {
@@ -476,7 +459,8 @@
     binding.CreateSkeletonRel().SetTargets({_skel.GetPrim().GetPath()});
 
     // Mark the bindings for post processing.
-    SdfPath skelInstancePath = GetSkeletonInstancePath(getDagPath());
+    SdfPath skelInstancePath = GetSkeletonInstancePath(
+            getDagPath(), mWriteJobCtx.getArgs().stripNamespaces);
     mWriteJobCtx.getSkelBindingsWriter().MarkBindings(
         skelInstancePath, skelInstancePath,
         mWriteJobCtx.getArgs().exportSkels);
@@ -538,19 +522,10 @@
         _valid = _WriteRestState();
     }
 
-<<<<<<< HEAD
     if (!_valid)
         return;
  
     if ((usdTime.IsDefault() || _animXformIsAnimated) && _animXformAttr) {
-=======
-        VtTokenArray jointNames = GetJointNames(jointDags, jointDags[0], getArgs().stripNamespaces);
-        std::string whyNotValid;
-        if (!UsdSkelTopology(jointNames).Validate(&whyNotValid)) {
-            TF_CODING_ERROR("Joint topology invalid: %s", whyNotValid.c_str());
-            return;
-        }
->>>>>>> cc83be2a
 
         // If we have an anim transform attr to write to, the local transform
         // of the current dag path provides the anim transform.
@@ -633,7 +608,8 @@
 {
     bool hasPrims = MayaPrimWriter::getAllAuthoredUsdPaths(outPaths);
 
-    SdfPath skelInstancePath = GetSkeletonInstancePath(getDagPath());
+    SdfPath skelInstancePath = GetSkeletonInstancePath(
+            getDagPath(), mWriteJobCtx.getArgs().stripNamespaces);
     SdfPath skelPath = _GetSkeletonPath(skelInstancePath);
     SdfPath animPath = _GetAnimationPath(skelInstancePath);
     
