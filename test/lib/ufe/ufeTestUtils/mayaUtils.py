--- conflicted
+++ resolved
@@ -62,7 +62,6 @@
         Returns:
             True if plugins loaded successfully. False if a plugin failed to load
     """
-<<<<<<< HEAD
     # Load the mayaUsdPlugin first.
     if not loadPlugin("mayaUsdPlugin"):
         return False
@@ -70,11 +69,8 @@
     # Load the UFE support plugin, for ufeSelectCmd support.  If this plugin
     # isn't included in the distribution of Maya (e.g. Maya 2019 or 2020), use
     # fallback test plugin.
-    return loadPlugin("ufeSupport") or loadPlugin("ufeTestCmdsPlugin")
-=======
-    successLoad = True
-    for plugin in ALL_PLUGINS:
-        successLoad = successLoad and loadPlugin(plugin)
+    if not (loadPlugin("ufeSupport") or loadPlugin("ufeTestCmdsPlugin")):
+        return False
 
     # The renderSetup Python plugin registers a file new callback to Maya.  On
     # test application exit (in TbaseApp::cleanUp()), a file new is done and
@@ -84,10 +80,9 @@
     rs = 'renderSetup'
     if cmds.pluginInfo(rs, q=True, loaded=True):
         unloaded = cmds.unloadPlugin(rs)
-        successLoad = successLoad and (unloaded[0] == rs)
+        return (unloaded[0] == rs)
     
-    return successLoad
->>>>>>> a29704fb
+    return True
 
 def createUfePathSegment(mayaPath):
     """
