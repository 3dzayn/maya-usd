--- conflicted
+++ resolved
@@ -44,31 +44,23 @@
     { return m_postSave; }
 
   /// pre open callback
-  static maya::CallbackId preOpen()
-    { return m_preOpen; }
+  static maya::CallbackId preRead()
+    { return m_preRead; }
 
   /// post open callback
-  static maya::CallbackId postOpen()
-    { return m_postOpen; }
+  static maya::CallbackId postRead()
+    { return m_postRead; }
 
   /// callback used to flush the USD caches after a file new
   static maya::CallbackId fileNew()
     { return m_fileNew; }
 
 private:
-<<<<<<< HEAD
   static maya::CallbackId m_preSave;  ///< callback prior to saving the scene (so we can store the session layer)
   static maya::CallbackId m_postSave; ///< callback after saving
-  static maya::CallbackId m_preOpen;  ///< callback executed before opening a maya file
-  static maya::CallbackId m_postOpen; ///< callback executed after opening a maya file - needed to re-hook up the UsdPrims
+  static maya::CallbackId m_preRead;  ///< callback executed before opening a maya file
+  static maya::CallbackId m_postRead; ///< callback executed after opening a maya file - needed to re-hook up the UsdPrims
   static maya::CallbackId m_fileNew;  ///< callback used to flush the USD caches after a file new
-=======
-  static MCallbackId m_preSave;  ///< callback prior to saving the scene (so we can store the session layer)
-  static MCallbackId m_postSave; ///< callback after saving
-  static MCallbackId m_preRead;  ///< callback executed before opening a maya file
-  static MCallbackId m_postRead; ///< callback executed after opening a maya file - needed to re-hook up the UsdPrims
-  static MCallbackId m_fileNew;  ///< callback used to flush the USD caches after a file new
->>>>>>> 42fda4d1
 };
 
 } // usdmaya
