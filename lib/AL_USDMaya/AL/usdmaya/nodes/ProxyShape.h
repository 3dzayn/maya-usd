//
// Copyright 2017 Animal Logic
//
// Licensed under the Apache License, Version 2.0 (the "License");
// you may not use this file except in compliance with the License.//
// You may obtain a copy of the License at
//
//     http://www.apache.org/licenses/LICENSE-2.0
//
// Unless required by applicable law or agreed to in writing, software
// distributed under the License is distributed on an "AS IS" BASIS,
// WITHOUT WARRANTIES OR CONDITIONS OF ANY KIND, either express or implied.
// See the License for the specific language governing permissions and
// limitations under the License.
//
#pragma once
#include "AL/maya/EventHandler.h"
#include "AL/maya/NodeHelper.h"
#include "AL/maya/MayaEventManager.h"
#include <AL/usdmaya/SelectabilityDB.h>
#include "AL/usdmaya/Common.h"
#include "AL/usdmaya/DrivenTransformsData.h"
#include "AL/usdmaya/fileio/translators/TranslatorBase.h"
#include "AL/usdmaya/fileio/translators/TranslatorContext.h"
#include "AL/usdmaya/fileio/translators/TransformTranslator.h"
#include "AL/usdmaya/nodes/proxy/PrimFilter.h"
#include "maya/MPxSurfaceShape.h"
#include "maya/MEventMessage.h"
#include "maya/MNodeMessage.h"
#include "maya/MPxDrawOverride.h"
#include "maya/MEvaluationNode.h"
#include "maya/MDagModifier.h"
#include "maya/MObjectArray.h"
#include "maya/MSelectionList.h"
#include "pxr/pxr.h"
#include "pxr/usd/usd/prim.h"
#include "pxr/usd/usd/timeCode.h"
#include "pxr/usd/sdf/path.h"
#include "pxr/base/tf/weakBase.h"
#include "pxr/usd/usd/notice.h"
#include "pxr/usd/sdf/notice.h"
#include <stack>
#include <functional>

PXR_NAMESPACE_USING_DIRECTIVE

PXR_NAMESPACE_OPEN_SCOPE

class UsdImagingGLHdEngine;

// Note: you MUST forward declare LayerManager, and not include LayerManager.h;
// The reason is that LayerManager.h includes MPxLocatorNode.h, which on Linux,
// ends up bringing in Xlib.h, which has this unfortunate macro:
//
//    #define Bool int
//
// This, in turn, will cause problems if you try to use SdfValueTypeNames->Bool,
// as in test_usdmaya_AttributeType.cpp
class LayerManager;

PXR_NAMESPACE_CLOSE_SCOPE;

namespace AL {
namespace usdmaya {
namespace nodes {

//----------------------------------------------------------------------------------------------------------------------
/// \brief  A helper class to store the state that is modified during a change to the current selection within a
///         proxy shape. The state it maintains includes:
///
///         \li The USD paths to be selected / deselected
///         \li The Dag modifiers needed to create/destroy the associated maya nodes
///         \li The maya selection list prior to the selection
///         \li The maya selection list after the selection change
///         \li The internal transformation references before and after the selection change
///
///         This class is intended to exist as a member variable on a MEL selection command. Once constructed, the class
///         should be passed to the ProxyShape::doSelect method to construct the internal state changes. At that point,
///         you may call doIt() to perform the changes, undoIt() to revert the changes.
//----------------------------------------------------------------------------------------------------------------------
struct SelectionUndoHelper
{
  /// a hash set of SdfPaths
  typedef TfHashSet<SdfPath, SdfPath::Hash> SdfPathHashSet;

  /// \brief  Construct with the arguments to select / deselect nodes on a proxy shape
  /// \param  proxy pointer to the maya node on which the selection operation will be performed.
  /// \param  paths the USD paths to be selected / toggled / unselected
  /// \param  mode the selection mode (add, remove, xor, etc)
  /// \param  internal if the internal flag is set, then modifications to Maya's selection list will NOT occur.
  SelectionUndoHelper(nodes::ProxyShape* proxy, const SdfPathHashSet& paths, MGlobal::ListAdjustment mode, bool internal = false);

  /// \brief  performs the selection changes
  void doIt();

  /// \brief  will undo the selection changes
  void undoIt();

private:
  friend class ProxyShape;
  nodes::ProxyShape* m_proxy;
  SdfPathHashSet m_paths;
  SdfPathHashSet m_previousPaths;
  MGlobal::ListAdjustment m_mode;
  MDagModifier m_modifier1;
  MDagModifier m_modifier2;
  MSelectionList m_previousSelection;
  MSelectionList m_newSelection;
  std::vector<std::pair<SdfPath, MObject>> m_insertedRefs;
  std::vector<std::pair<SdfPath, MObject>> m_removedRefs;
  bool m_internal;
};

//----------------------------------------------------------------------------------------------------------------------
/// \brief  Used as a way to construct a simple selection list that allows for selection highlighting without
///         creating/destroying transforms.
//----------------------------------------------------------------------------------------------------------------------
class SelectionList
{
public:
  /// a hash set of SdfPaths
  typedef TfHashSet<SdfPath, SdfPath::Hash> SdfPathHashSet;

  /// \brief  default ctor
  SelectionList() = default;

  /// \brief  copy ctor
  /// \param  sl the selection list to copy
  SelectionList(const SelectionList& sl) = default;

  /// \brief  dtor
  ~SelectionList() = default;

  /// \brief  clear the selection list
  inline void clear()
    { m_selected.clear(); }

  /// \brief  adds a path to the selection
  /// \param  path to add
  inline void add(SdfPath path)
    {
      m_selected.insert(path);
    }

  /// \brief  removes the path from the selection
  /// \param  path to remove
  inline void remove(SdfPath path)
    {
      auto it = m_selected.find(path);
      if(it != m_selected.end())
      {
        m_selected.erase(it);
      }
    }

  /// \brief  toggles the path in the selection
  /// \param  path to toggle
  inline void toggle(SdfPath path)
    {
      auto insertResult = m_selected.insert(path);
      if (!insertResult.second)
      {
        m_selected.erase(insertResult.first);
      }
    }

  /// \brief  toggles the path in the selection
  /// \param  path to toggle
  inline bool isSelected(const SdfPath& path) const
    { return m_selected.count(path) > 0; }

  /// \brief  the paths in the selection list
  /// \return the selected paths
  inline const SdfPathHashSet& paths() const
    { return m_selected; }

  /// \brief  the paths in the selection list
  /// \return the selected paths
  inline size_t size() const
    { return m_selected.size(); }

private:
  SdfPathHashSet m_selected;
};

//----------------------------------------------------------------------------------------------------------------------
/// \brief  A class that provides the logic behind a hierarchy traversal through a UsdStage
//----------------------------------------------------------------------------------------------------------------------
struct  HierarchyIterationLogic
{
  /// \brief  ctor
  HierarchyIterationLogic():
      preIteration(nullptr),
      iteration(nullptr),
      postIteration(nullptr)
  {}

  /// \brief  provide a method to be called prior to iteration of the UsdStage hierarchy
  std::function<void()> preIteration;

  /// \brief  a visitor method that is called on each of the UsdPrims in the stage hierarchy
  std::function<void(const fileio::TransformIterator& transformIterator,const UsdPrim& prim)> iteration;

  /// \brief  provide a method to be called after iteration of the UsdStage hierarchy
  std::function<void()> postIteration;
};

//----------------------------------------------------------------------------------------------------------------------
/// \brief  implements the logic that constructs a list of objects that need to be added or removed from the selectable
///         list of prims within a UsdStage
//----------------------------------------------------------------------------------------------------------------------
struct FindUnselectablePrimsLogic
  : public HierarchyIterationLogic
{
  SdfPathVector newUnselectables; ///< items that need to be made unselectable
  SdfPathVector removeUnselectables; ///< items that are unselectable, but need to be made selectable
};

//----------------------------------------------------------------------------------------------------------------------
/// \brief  implements the logic required when searching for locked prims within a UsdStage
//----------------------------------------------------------------------------------------------------------------------
struct FindLockedPrimsLogic
  : public HierarchyIterationLogic
{
};

typedef const HierarchyIterationLogic*  HierarchyIterationLogics[3];

extern maya::EventId kPreClearStageCache;
extern maya::EventId kPostClearStageCache;

//----------------------------------------------------------------------------------------------------------------------
/// \brief  A custom proxy shape node that attaches itself to a USD file, and then renders it.
///         The stage is held internally as a member variable, and it will be composed based on a change to the
///         "filePath" attribute.
/// \ingroup nodes
//----------------------------------------------------------------------------------------------------------------------
class ProxyShape
  : public MPxSurfaceShape,
    public maya::NodeHelper,
    public proxy::PrimFilterInterface,
    public maya::NodeEvents,
    public TfWeakBase
{
  friend class SelectionUndoHelper;
  friend class ProxyShapeUI;
  friend class StageReloadGuard;
public:

  /// a method that registers all of the events in the ProxyShape
  void registerEvents();

  /// a set of SdfPaths
  typedef TfHashSet<SdfPath, SdfPath::Hash> SdfPathHashSet;

  /// \brief  a mapping between a maya transform (or MObject::kNullObj), and the prim that exists at that location
  ///         in the DAG graph.
  typedef std::vector<std::pair<MObject, UsdPrim> > MObjectToPrim;

  /// \brief  ctor
  ProxyShape();

  /// \brief  dtor
  ~ProxyShape();

  //--------------------------------------------------------------------------------------------------------------------
  /// \name   Type Info & Registration
  //--------------------------------------------------------------------------------------------------------------------
  AL_MAYA_DECLARE_NODE();

  //--------------------------------------------------------------------------------------------------------------------
  /// \name   Input Attributes
  //--------------------------------------------------------------------------------------------------------------------

  /// the input USD file path for this proxy
  AL_DECL_ATTRIBUTE(filePath);

  /// a path to a prim you want to view with this shape
  AL_DECL_ATTRIBUTE(primPath);

  /// a comma seperated list of prims you *don't* want to see.
  AL_DECL_ATTRIBUTE(excludePrimPaths);

  /// the input time value (probably connected to time1.outTime)
  AL_DECL_ATTRIBUTE(time);

  /// an offset, in GUI time units, where the animation should start playback
  AL_DECL_ATTRIBUTE(timeOffset);

  /// a scalar value that can speed up (values greater than 1) or slow down (values less than one) or reverse (negative
  /// values) the playback of the animation.
  AL_DECL_ATTRIBUTE(timeScalar);

  /// the subdiv complexity used
  AL_DECL_ATTRIBUTE(complexity);

  /// display guide - sets shape to display geometry of purpose "guide". See <a href="https://github.com/PixarAnimationStudios/USD/blob/95eef7c9a6662a5362dfc312a186f50c58e27ecd/pxr/usd/lib/usdGeom/imageable.h#L165">imageable.h</a>
  AL_DECL_ATTRIBUTE(displayGuides);

  /// display render guide - sets hape to display geometry of purpose "render. See <a href="https://github.com/PixarAnimationStudios/USD/blob/95eef7c9a6662a5362dfc312a186f50c58e27ecd/pxr/usd/lib/usdGeom/imageable.h#L165">imageable.h</a>
  AL_DECL_ATTRIBUTE(displayRenderGuides);

  /// Connection to any layer DG nodes
  AL_DECL_ATTRIBUTE(layers);

  /// serialised session layer (obsolete / deprecated)
  AL_DECL_ATTRIBUTE(serializedSessionLayer);

  /// name of serialized session layer (on the LayerManager)
  AL_DECL_ATTRIBUTE(sessionLayerName);

  /// serialised asset resolver context
  // @note currently not used
  AL_DECL_ATTRIBUTE(serializedArCtx);

  /// serialised translator context
  AL_DECL_ATTRIBUTE(serializedTrCtx);

  /// Open the stage unloaded.
  AL_DECL_ATTRIBUTE(unloaded);

  /// an array of MPxData for the driven transforms
  AL_DECL_ATTRIBUTE(inDrivenTransformsData);

  /// ambient display colour
  AL_DECL_ATTRIBUTE(ambient);

  /// diffuse display colour
  AL_DECL_ATTRIBUTE(diffuse);

  /// specular display colour
  AL_DECL_ATTRIBUTE(specular);

  /// emission display colour
  AL_DECL_ATTRIBUTE(emission);

  /// material shininess
  AL_DECL_ATTRIBUTE(shininess);

  /// Serialised reference counts to rebuild the transform reference information
  AL_DECL_ATTRIBUTE(serializedRefCounts);

  /// The path list joined by ",", that will be used as a mask when doing UsdStage::OpenMask()
  AL_DECL_ATTRIBUTE(populationMaskIncludePaths);

  /// Version of the plugin at the time of creation (read-only)
  AL_DECL_ATTRIBUTE(version);

  /// Force the outStageData to be marked dirty (write-only)
  AL_DECL_ATTRIBUTE(stageDataDirty);

  //--------------------------------------------------------------------------------------------------------------------
  /// \name   Output Attributes
  //--------------------------------------------------------------------------------------------------------------------

  /// outTime = (time - timeOffset) * timeScalar
  AL_DECL_ATTRIBUTE(outTime);

  /// inStageData  --->  inStageDataCached  --->  outStageData
  AL_DECL_ATTRIBUTE(outStageData);


  //--------------------------------------------------------------------------------------------------------------------
  /// \name   Public Utils
  //--------------------------------------------------------------------------------------------------------------------

  /// \brief  provides access to the UsdStage that this proxy shape is currently representing. This will cause a compute
  ///         on the output stage.
  /// \return the proxy shape
  UsdStageRefPtr getUsdStage() const;

  /// \brief  provides access to the UsdStage that this proxy shape is currently representing
  /// \return the proxy shape
  UsdStageRefPtr usdStage() const
    { return m_stage; }

  /// \brief  gets hold of the attributes on this node that control the rendering in some way
  /// \param  attribs the returned set of render attributes (should be of type: UsdImagingGLEngine::RenderParams*. Hiding
  ///         this behind a void pointer to prevent UsdImagingGLEngine leaking into the translator plugin dependencies)
  /// \param  frameContext the frame context for rendering
  /// \param  dagPath the dag path of the node being rendered
  /// \return true if the attribs could be retrieved (i.e. is the stage is valid)
  bool getRenderAttris(void* attribs, const MHWRender::MFrameContext& frameContext, const MDagPath& dagPath);

  /// \brief  compute bounds
  MBoundingBox boundingBox() const override;

  //--------------------------------------------------------------------------------------------------------------------
  /// \name   AL_usdmaya_Transform utils
  /// \brief  A set of commands to manipulate the chains of transforms that map to the usd prims found in a stage.
  ///         There are 3 main reasons for a transform node to exist within maya:
  ///         \li They are required to provide a parent transform for a schema prim that will be imported into maya.
  ///         \li They are the parent node of an object that has been selected
  ///         \li The user has requested that they be imported
  //--------------------------------------------------------------------------------------------------------------------

  /// an enum describing the reason that a transform exists in the scene
  enum TransformReason
  {
    kSelection = 1 << 0,  ///< the node exists for selection
    kRequested = 1 << 1,  ///< the node has been requested by a user
    kRequired = 1 << 2    ///< the node is required for an imported schema prim
  };

  /// \brief  returns true if the path is required for an imported schema prim
  /// \param  path the path to query
  /// \return true if the path represents a prim that is required.
  inline bool isRequiredPath(const SdfPath& path) const
    { return m_requiredPaths.find(path) != m_requiredPaths.end(); }

  /// \brief  returns the MObject of the maya transform for requested path (or MObject::kNullObj)
  /// \param  path the usd prim path to look up
  /// \return the MObject for the parent transform to the path specified
  inline MObject findRequiredPath(const SdfPath& path) const
    {
      const auto it = m_requiredPaths.find(path);
      if(it != m_requiredPaths.end())
      {
        return it->second.node();
      }
      return MObject::kNullObj;
    }

  /// \brief  traverses the UsdStage looking for the prims that are going to be handled by custom transformer
  ///         plug-ins.
  /// \param  proxyTransformPath the DAG path of the proxy shape
  /// \param  startPath the path from which iteration needs to start in the UsdStage
  /// \param  manufacture the translator registry
  /// \return the array of prims found that will need to be imported
  std::vector<UsdPrim> huntForNativeNodesUnderPrim(
      const MDagPath& proxyTransformPath,
      SdfPath startPath,
      fileio::translators::TranslatorManufacture& manufacture);

  /// \brief  constructs a single chain of transform nodes from the usdPrim to the root of this proxy shape.
  /// \param  usdPrim  the leaf of the prim we wish to create
  /// \param  modifier will store the changes as this path is constructed.
  /// \param  reason  the reason why this path is being generated.
  /// \param  modifier2 is specified, the modifier will end up containing a set of commands to switch the pushToPrim
  ///         flags to true. (This has to be done after the transform has been created and initialized, otherwise
  ///         the default maya values will be pushed in the UsdPrim, wiping out the values you just loaded)
  /// \param  createCount the returned number of transforms that were created.
  /// \return the MObject of the parent transform node for the usdPrim
  /// \todo   The mode ProxyShape::kSelection will cause the possibility of instability in the selection system.
  ///         This mode will be removed at a future date
  MObject makeUsdTransformChain(
      const UsdPrim& usdPrim,
      MDagModifier& modifier,
      TransformReason reason,
      MDGModifier* modifier2 = 0,
      uint32_t* createCount = 0);

  /// \brief  Will construct AL_usdmaya_Transform nodes for all of the prims from the specified usdPrim and down.
  /// \param  usdPrim the root for the transforms to be created
  /// \param  modifier the modifier that will store the creation steps for the transforms
  /// \param  reason the reason for creating the transforms (use with selection, etc).
  /// \param  modifier2 if specified, this will contain a set of commands that turn on the pushToPrim flag on the transform
  ///         nodes. These flags need to be set after the transforms have been created
  /// \todo   The mode ProxyShape::kSelection will cause the possibility of instability in the selection system.
  ///         This mode will be removed at a future date
  MObject makeUsdTransforms(
      const UsdPrim& usdPrim,
      MDagModifier& modifier,
      TransformReason reason,
      MDGModifier* modifier2 = 0);

  /// \brief  will destroy all of the AL_usdmaya_Transform nodes from the prim specified, up to the root (unless any
  ///         of those transform nodes are in use by another imported prim).
  /// \param  usdPrim the leaf node in the chain of transforms we wish to remove
  /// \param  modifier will store the changes as this path is removed.
  /// \param  reason  the reason why this path is being removed.
  /// \todo   The mode ProxyShape::kSelection will cause the possibility of instability in the selection system.
  ///         This mode will be removed at a future date
  void removeUsdTransformChain(
      const UsdPrim& usdPrim,
      MDagModifier& modifier,
      TransformReason reason);

  /// \brief  will destroy all of the AL_usdmaya_Transform nodes from the prim specified, up to the root (unless any
  ///         of those transform nodes are in use by another imported prim).
  /// \param  path the leaf node in the chain of transforms we wish to remove
  /// \param  modifier will store the changes as this path is removed.
  /// \param  reason  the reason why this path is being removed.
  void removeUsdTransformChain(
      const SdfPath& path,
      MDagModifier& modifier,
      TransformReason reason);

  /// \brief  Will destroy all AL_usdmaya_Transform nodes found underneath the prim (unless those nodes are required
  ///         for another purpose).
  /// \param  usdPrim
  /// \param  modifier the modifier that will be filled with the instructions to delete the transform nodes
  /// \param  reason Are we deleting selected transforms, or those that are required, or requested?
  /// \todo   The mode ProxyShape::kSelection will cause the possibility of instability in the selection system.
  ///         This mode will be removed at a future date
  void removeUsdTransforms(
      const UsdPrim& usdPrim,
      MDagModifier& modifier,
      TransformReason reason);

  /// \brief  Debugging util - prints out the reference counts for each AL_usdmaya_Transform that currently exists
  ///         in the scene
  void printRefCounts() const;

  /// \brief  destroys all internal transform references
  void destroyTransformReferences()
    { m_requiredPaths.clear(); }

  /// \brief  Internal method. Used to filter out a set of paths into groups that need to be created, deleted, or updating.
  /// \param  previousPrims the previous list of prims underneath a prim in the process of a variant change
  /// \param  newPrimSet the list of prims found under neath the prim after the variant change. Prims that can be
  ///         updated will be removed from this list, leaving only the prims that need to be created.
  /// \param  transformsToCreate of the new nodes that can be created, if they are a DAG node (i.e. require a transform),
  ///         then this list will contain those nodes
  /// \param  updatablePrimSet a returned list of prims that can be updated
  /// \param  removedPrimSet a returned set of paths for objects that need to be deleted.
  void filterPrims(
      const SdfPathVector& previousPrims,
      std::vector<UsdPrim>& newPrimSet,
      std::vector<UsdPrim>& transformsToCreate,
      std::vector<UsdPrim>& updatablePrimSet,
      SdfPathVector& removedPrimSet);

  /// \brief  a method that is used within testing only. Returns the current reference count state for the path
  /// \param  path the prim path to test
  /// \param  selected the returned selected reference count
  /// \param  required the returned required reference count
  /// \param  refCount the returned refCount reference count
  void getCounts(SdfPath path, uint32_t& selected, uint32_t& required, uint32_t& refCount)
  {
    auto it = m_requiredPaths.find(path);
    if(it != m_requiredPaths.end())
    {
      selected = it->second.selected();
      required = it->second.required();
      refCount = it->second.refCount();
    }
  }

  /// \brief  Tests to see if a given MObject is currently selected in the proxy shape. If the specified MObject is
  ///         selected, then the path will be filled with the corresponding usd prim path.
  /// \param  obj the input MObject to see if it's selected.
  /// \param  path the returned prim path (if the node is found)
  /// \return true if the maya node is currently selected
  bool isSelectedMObject(MObject obj, SdfPath& path)
  {
    for(auto it : m_requiredPaths)
    {
      if(obj == it.second.node())
      {
        path = it.first;
        if(m_selectedPaths.count(it.first) > 0)
        {
          return true;
        }
        break;
      }
    }
    return false;
  }

  //--------------------------------------------------------------------------------------------------------------------
  /// \name   Plug-in Translator node methods
  //--------------------------------------------------------------------------------------------------------------------

  /// \brief  serialises the translator context
  void serialiseTranslatorContext();

  /// \brief  deserialises the translator context
  void deserialiseTranslatorContext();

  /// \brief aggregates logic that needs to iterate through the hierarchy looking for properties/metdata on prims
  void findTaggedPrims();

  void findTaggedPrims(const HierarchyIterationLogics& iterationLogics);

  /// \brief  searches for the excluded geometry
  void findExcludedGeometry();

  /// \brief searches for paths which are selectable
  void findSelectablePrims();

  //// \brief iterates the prim hierarchy calling pre/iterate/post like functions that are stored in the passed in objects
  void iteratePrimHierarchy();

  /// \brief  returns the plugin translator registry assigned to this shape
  /// \return the translator registry
  fileio::translators::TranslatorManufacture& translatorManufacture()
    { return m_translatorManufacture; }

  /// \brief  returns the plugin translator context assigned to this shape
  /// \return the translator context
  fileio::translators::TranslatorContextPtr& context()
    { return m_context; }

  //--------------------------------------------------------------------------------------------------------------------
  /// \name   ProxyShape selection
  //--------------------------------------------------------------------------------------------------------------------

  /// \brief  returns the paths of the selected items within the proxy shape
  /// \return the paths of the selected prims
  SdfPathHashSet& selectedPaths()
    { return m_selectedPaths; }

  /// \brief  Performs a selection operation on this node. Intended for use by the ProxyShapeSelect command only
  /// \param  helper provides the arguments to the selection system, and stores the internal proxy shape state
  ///         changes that need to be done/undone
  /// \param  orderedPaths provides the original (deduplicated) input paths, in order; provided just so that the
  ///         selection commands will return results in the same order they were provided - this is useful so that, if
  ///         the user does, ie, "AL_usdmaya_ProxyShapeSelect -pp /foo/bar -pp /some/thing -proxy myProxyShape",
  //          they will get as the result of the command, ["|proxyRoot|foo|bar", "|proxyRoot|some|thing"], and be able
  //          to know what input SdfPath corresponds to what ouptut maya path
  /// \return true if the operation succeeded
  bool doSelect(SelectionUndoHelper& helper, const SdfPathVector& orderedPaths);

  //--------------------------------------------------------------------------------------------------------------------
  /// \name   UsdImaging
  //--------------------------------------------------------------------------------------------------------------------

  /// \brief  constructs the USD imaging engine for this shape
  void constructGLImagingEngine();

  /// \brief  returns the usd imaging engine for this proxy shape
  /// \return the imagine engin instance for this shape (shared between draw override and shape ui)
  inline UsdImagingGLHdEngine* engine() const
    { return m_engine; }

  //--------------------------------------------------------------------------------------------------------------------
  /// \name   Miscellaneous
  //--------------------------------------------------------------------------------------------------------------------

  /// \brief  unloads all maya references
  /// \todo   I think we could remove this now? The only place this is used is within the post load process to ensure we
  ///         don't duplicate any references in the scene. This can probably be removed.
  void unloadMayaReferences();

  /// \brief  if a root prim has been specified by the user in the proxy shape AE, then this method will return
  ///         the associated prim (used by the Hydra rendering code to select a root to render from). If no prim
  ///         has been specified, the pseudo root will be passed to UsdImaging
  /// \return the prim specified by the user (if valid), the pseudo root if no prim has been specified, or a NULL
  ///         prim if the stage is invalid.
  UsdPrim getRootPrim()
    {
      if(m_stage)
      {
        if(!m_path.IsEmpty())
        {
          UsdPrim prim = m_stage->GetPrimAtPath(m_path);
          if(prim)
            return prim;
        }
        return m_stage->GetPseudoRoot();
      }
      return UsdPrim();
    }

  /// \brief  serialise the state of the transform ref counts prior to saving the file
  void serialiseTransformRefs();

  /// \brief  deserialise the state of the transform ref counts prior to saving the file
  void deserialiseTransformRefs();

  /// \brief Finds the corresponding translator for each decendant prim that has a corresponding Translator 
  ///        and calls preTearDown.
  /// \param[in] path of the point in the hierarchy that is potentially undergoing structural changes
  /// \param[out] outPathVector of SdfPaths that are decendants of 'path'
  void onPrePrimChanged(const SdfPath& path, SdfPathVector& outPathVector);

  /// \brief Re-Creates and updates the maya prim hierarchy starting from the specified primpath
  /// \param[in] primPath of the point in the hierarchy that is potentially undergoing structural changes
  /// \param[in] changedPaths are child paths that existed previously and may not be existing now.
  void onPrimResync(SdfPath primPath, SdfPathVector& changedPaths);

  /// \brief Preps translators for change, and then re-ceates and updates the maya prim hierarchy below the
  ///        specified primPath as if a variant change occurred.
  /// \param[in] primPath of the point in the hierarchy that is potentially undergoing structural changes
  void resync(const SdfPath& primPath);


  // \brief Serialize information unique to this shape
  void serialize(UsdStageRefPtr stage, LayerManager* layerManager);

  // \brief Serialize all layers in proxyShapes to layerManager attributes; called before saving
  static void serializeAll();

  static inline std::vector<MObjectHandle>& GetUnloadedProxyShapes()
  {
    return m_unloadedProxyShapes;
  }

  /// \brief This function starts the prim changed process within the proxyshape
  /// \param[in] changePath is point at which the scene is going to be modified.
  inline void primChangedAtPath(const SdfPath& changePath)
  {
    UsdPrim p = m_stage->GetPrimAtPath(changePath);

    if(!p.IsValid())
    {
      MGlobal::displayInfo("ProxyShape: Could not change prim at path since there was no valid prim at the passed in path");
      return;
    }
    m_compositionHasChanged = true;
    m_changedPath = changePath;
    onPrePrimChanged(m_changedPath, m_variantSwitchedPrims);
  }

  /// \brief  change the status of the composition changed status
  /// \param  hasObjectsChanged
  inline void setHaveObjectsChangedAtPath(bool hasObjectsChanged)
    { m_compositionHasChanged = hasObjectsChanged; }

  /// \brief  provides access to the selection list on this proxy shape
  /// \return the internal selection list
  SelectionList& selectionList()
    { return m_selectionList; }

  /// \brief  internal method used to correctly schedule changes to the selection list
  /// \param  v the state
  inline void setChangedSelectionState(bool v)
    { m_hasChangedSelection = v; }

  /// \brief Returns the SelectionDatabase owned by the ProxyShape
  /// \return A SelectableDB owned by the ProxyShape
  AL::usdmaya::SelectabilityDB& selectabilityDB()
    { return m_selectabilityDB; }

  /// \brief Returns the SelectionDatabase owned by the ProxyShape
  /// \return A constant SelectableDB owned by the ProxyShape
  const AL::usdmaya::SelectabilityDB& selectabilityDB() const
    { return const_cast<ProxyShape*>(this)->selectabilityDB(); }

  /// \brief  used to reload the stage after file open
  void loadStage();

  /// \brief  adds the attribute changed callback to the proxy shape
  void addAttributeChangedCallback();

  /// \brief  removes the attribute changed callback from the proxy shape
  void removeAttributeChangedCallback();

private:

  static void onSelectionChanged(void* ptr);
  bool removeAllSelectedNodes(SelectionUndoHelper& helper);
  void removeTransformRefs(const std::vector<std::pair<SdfPath, MObject>>& removedRefs, TransformReason reason);
  void insertTransformRefs(const std::vector<std::pair<SdfPath, MObject>>& removedRefs, TransformReason reason);

  void constructExcludedPrims();
  bool updateLockPrims(const SdfPathSet& lockTransformPrims, const SdfPathSet& lockInheritedPrims,
                       const SdfPathSet& unlockedPrims);
  void constructLockPrims();
  bool lockTransformAttribute(const SdfPath& path, bool lock);

  MObject makeUsdTransformChain_internal(
      const UsdPrim& usdPrim,
      MDagModifier& modifier,
      TransformReason reason,
      MDGModifier* modifier2 = 0,
      uint32_t* createCount = 0,
      MString* newPath = 0);

  void removeUsdTransformChain_internal(
      const UsdPrim& usdPrim,
      MDagModifier& modifier,
      TransformReason reason);

  MObject makeUsdTransformChain(
      UsdPrim usdPrim,
      const MPlug& outStage,
      const MPlug& outTime,
      const MObject& parentXForm,
      MDagModifier& modifier,
      TransformReason reason,
      MDGModifier* modifier2,
      uint32_t* createCount,
      MString* newPath = 0);

  void makeUsdTransformsInternal(
      const UsdPrim& usdPrim,
      const MObject& parentXForm,
      MDagModifier& modifier,
      TransformReason reason,
      MDGModifier* modifier2);

  void removeUsdTransformsInternal(
      const UsdPrim& usdPrim,
      MDagModifier& modifier,
      TransformReason reason);

  struct TransformReference
  {
    TransformReference(const MObject& node, const TransformReason reason);
    TransformReference(MObject mayaNode, Transform* node, uint32_t r, uint32_t s, uint32_t rc);
    Transform* m_transform;
    MObject node() const { return m_node; }

    bool decRef(const TransformReason reason);
    void incRef(const TransformReason reason);
    void checkIncRef(const TransformReason reason);
    bool checkRef(const TransformReason reason);

    void printRefCounts() const
    {
      std::cout
                << m_required << ":"
                << m_selectedTemp << ":"
                << m_selected << ":"
                << int(m_refCount) << std::endl;
    }
    uint32_t selected() const { return m_selected; }
    uint32_t required() const { return m_required; }
    uint32_t refCount() const { return m_refCount; }
    void prepSelect()
      { m_selectedTemp = m_selected; }
  private:
    MObject m_node;
    // ref counting values
    struct
    {
      uint64_t m_required:16;
      uint64_t m_selectedTemp:16;
      uint64_t m_selected:16;
      uint64_t m_refCount:16;
    };
  };

  /// if the USD stage contains a maya reference et-al, then we have a set of *REQUIRED* AL::usdmaya::nodes::Transform nodes.
  /// If we then later create a USD transform node (because we're bringing in all of them, or just a selection of them),
  /// then we must make sure that we don't end up duplicating paths. This map is use to store a LUT of the paths that
  /// must always exist, and never get deleted.
  typedef std::map<SdfPath, TransformReference>  TransformReferenceMap;
  TransformReferenceMap m_requiredPaths;


  /// it is possible to end up with some invalid data in here as a result of a variant switch. When it looks as though a
  /// schema prim is going to change type, in cases where a payload fails to resolve, we can end up with null prims in the
  /// stage. As a result, it's corresponding transform ref can fail to load.
  void cleanupTransformRefs();

  /// insert a new path into the requiredPaths map
  void makeTransformReference(const SdfPath& path, const MObject& node, TransformReason reason);

  /// selection can cause multiple transform chains to be removed. To ensure the ref counts are correctly correlated,
  /// we need to make sure we can remove
  void prepSelect();

  //--------------------------------------------------------------------------------------------------------------------
  /// \name   Virtual overrides
  //--------------------------------------------------------------------------------------------------------------------

  void postConstructor() override;
  MStatus compute(const MPlug& plug, MDataBlock& dataBlock) override;
  MStatus setDependentsDirty(const MPlug& plugBeingDirtied, MPlugArray& plugs) override;
  bool isBounded() const override;
  #if MAYA_API_VERSION < 201700
  MPxNode::SchedulingType schedulingType() const override { return kSerialize; }
  #else
  MPxNode::SchedulingType schedulingType() const override { return kSerial; }
  #endif
  MStatus preEvaluation(const MDGContext & context, const MEvaluationNode& evaluationNode) override;

  //--------------------------------------------------------------------------------------------------------------------
  /// \name   Compute methods
  //--------------------------------------------------------------------------------------------------------------------

  // split out compute methods.
  MStatus computeInStageDataCached(const MPlug& plug, MDataBlock& dataBlock);
  MStatus computeOutStageData(const MPlug& plug, MDataBlock& dataBlock);
  MStatus computeOutputTime(const MPlug& plug, MDataBlock& dataBlock, MTime&);
  MStatus computeDrivenAttributes(const MPlug& plug, MDataBlock& dataBlock, const MTime&);

  //--------------------------------------------------------------------------------------------------------------------
  /// \name   Utils
  //--------------------------------------------------------------------------------------------------------------------

  UsdPrim getUsdPrim(MDataBlock& dataBlock) const;
  SdfPathVector getExcludePrimPaths() const;
  UsdStagePopulationMask constructStagePopulationMask(const MString &paths) const;
  SdfPathVector getPrimPathsFromCommaJoinedString(const MString &paths) const;
  bool isStageValid() const;
  bool primHasExcludedParent(UsdPrim prim);
  bool initPrim(const uint32_t index, MDGContext& ctx);

  void layerIdChanged(SdfNotice::LayerIdentifierDidChange const& notice, UsdStageWeakPtr const& sender);
  void onObjectsChanged(UsdNotice::ObjectsChanged const&, UsdStageWeakPtr const& sender);
  void variantSelectionListener(SdfNotice::LayersDidChange const& notice);
  void onEditTargetChanged(UsdNotice::StageEditTargetChanged const& notice, UsdStageWeakPtr const& sender);
  void trackEditTargetLayer(LayerManager* layerManager=nullptr);
  static void onAttributeChanged(MNodeMessage::AttributeMessage, MPlug&, MPlug&, void*);
  void validateTransforms();


  TfToken getTypeForPath(const SdfPath& path) override
    { return m_context->getTypeForPath(path); }

  bool getTypeInfo(TfToken type, bool& supportsUpdate, bool& requiresParent) override
    {
      auto translator = m_translatorManufacture.get(type);
      if(translator)
      {
        supportsUpdate = translator->supportsUpdate();
        requiresParent = translator->needsTransformParent();
      }
      return translator != 0;
    }

private:
<<<<<<< HEAD
  SdfPathVector m_pathsOrdered;
=======
  static std::vector<MObjectHandle> m_unloadedProxyShapes;

>>>>>>> 42fda4d1
  AL::usdmaya::SelectabilityDB m_selectabilityDB;
  HierarchyIterationLogics m_hierarchyIterationLogics;
  HierarchyIterationLogic m_findExcludedPrims;
  SelectionList m_selectionList;
  FindUnselectablePrimsLogic m_findUnselectablePrims;
  SdfPathHashSet m_selectedPaths;
  FindLockedPrimsLogic m_findLockedPrims;
  std::vector<SdfPath> m_paths;
  std::vector<UsdPrim> m_prims;
  TfNotice::Key m_objectsChangedNoticeKey;
  TfNotice::Key m_variantChangedNoticeKey;
  TfNotice::Key m_editTargetChanged;

  mutable std::map<UsdTimeCode, MBoundingBox> m_boundingBoxCache;
  maya::CallbackId m_beforeSaveSceneId = -1;
  MCallbackId m_attributeChanged = -1;
  MCallbackId m_onSelectionChanged = -1;
  SdfPathVector m_excludedGeometry;
  SdfPathVector m_excludedTaggedGeometry;
  SdfPathSet m_lockTransformPrims;
  SdfPathSet m_lockInheritedPrims;
  SdfPathSet m_currentLockedPrims;
  static MObject m_transformTranslate;
  static MObject m_transformRotate;
  static MObject m_transformScale;
  UsdStageRefPtr m_stage;
  SdfPath m_path;
  fileio::translators::TranslatorContextPtr m_context;
  fileio::translators::TranslatorManufacture m_translatorManufacture;
  SdfPath m_changedPath;
  SdfPathVector m_variantSwitchedPrims;
  SdfLayerHandle m_prevTargetLayer;
  UsdImagingGLHdEngine* m_engine = 0;

  uint32_t m_engineRefCount = 0;
  bool m_compositionHasChanged = false;
  bool m_drivenTransformsDirty = false;
  bool m_pleaseIgnoreSelection = false;
  bool m_hasChangedSelection = false;
};

//----------------------------------------------------------------------------------------------------------------------
} // nodes
} // usdmaya
} // AL
//----------------------------------------------------------------------------------------------------------------------<|MERGE_RESOLUTION|>--- conflicted
+++ resolved
@@ -905,12 +905,9 @@
     }
 
 private:
-<<<<<<< HEAD
   SdfPathVector m_pathsOrdered;
-=======
   static std::vector<MObjectHandle> m_unloadedProxyShapes;
 
->>>>>>> 42fda4d1
   AL::usdmaya::SelectabilityDB m_selectabilityDB;
   HierarchyIterationLogics m_hierarchyIterationLogics;
   HierarchyIterationLogic m_findExcludedPrims;
