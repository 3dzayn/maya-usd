--- conflicted
+++ resolved
@@ -702,21 +702,14 @@
   const AL::usdmaya::SelectabilityDB& selectabilityDB() const
     { return const_cast<ProxyShape*>(this)->selectabilityDB(); }
 
+  /// \brief  used to reload the stage after file open
   void loadStage();
-
 
   /// \brief  adds the attribute changed callback to the proxy shape
   void addAttributeChangedCallback();
 
   /// \brief  removes the attribute changed callback from the proxy shape
   void removeAttributeChangedCallback();
-
-  /// \brief  used to reload the stage after file open
-  void reloadStage()
-    {
-      MPlug plug = filePathPlug();
-      reloadStage(plug);
-    }
 
 private:
 
@@ -901,14 +894,9 @@
   TfNotice::Key m_editTargetChanged;
 
   mutable std::map<UsdTimeCode, MBoundingBox> m_boundingBoxCache;
-<<<<<<< HEAD
   MCallbackId m_beforeSaveSceneId = -1;
   MCallbackId m_attributeChanged = -1;
   MCallbackId m_onSelectionChanged = -1;
-=======
-  MCallbackId m_attributeChanged;
-  MCallbackId m_onSelectionChanged;
->>>>>>> ae2dc624
   SdfPathVector m_excludedGeometry;
   SdfPathVector m_excludedTaggedGeometry;
   SdfPathSet m_lockTransformPrims;
