--- conflicted
+++ resolved
@@ -170,7 +170,6 @@
 MStatus unregisterPlugin(AFnPlugin& plugin)
 {
   MStatus status;
-<<<<<<< HEAD
 
   // gpuCachePluginMain used as an example.
   if (MGlobal::kInteractive == MGlobal::mayaState()) {
@@ -190,10 +189,7 @@
     }
   }
 
-  AL_UNREGISTER_COMMAND(plugin, AL::maya::CommandGuiListGen);
-=======
   AL_UNREGISTER_COMMAND(plugin, AL::maya::utils::CommandGuiListGen);
->>>>>>> f9075f52
   AL_UNREGISTER_COMMAND(plugin, AL::usdmaya::cmds::InternalProxyShapeSelect);
   AL_UNREGISTER_COMMAND(plugin, AL::usdmaya::cmds::ProxyShapePostSelect);
   AL_UNREGISTER_COMMAND(plugin, AL::usdmaya::cmds::ProxyShapeSelect);
