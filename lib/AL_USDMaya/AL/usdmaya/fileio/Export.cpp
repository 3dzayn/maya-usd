--- conflicted
+++ resolved
@@ -368,13 +368,10 @@
     if(connected.length())
     {
       MPlug inputGeom = connected[0];
-<<<<<<< HEAD
       MFnDagNode fn(inputGeom.node());
       MDagPath geomPath;
       fn.getPath(geomPath);
       if(AnimationTranslator::isAnimatedMesh(geomPath))
-=======
->>>>>>> ab2490e4
       {
         auto stage = m_impl->stage();
 
@@ -402,11 +399,7 @@
         }
         else
         {
-<<<<<<< HEAD
-          std::cout << "prim not valid" << std::endl;
-=======
           std::cout << "prim not valid " << newPath.GetText() << std::endl;
->>>>>>> ab2490e4
         }
       }
     }
@@ -634,7 +627,6 @@
         usdPath = makeUsdPath(parentPath, transformPath);
       }
 
-<<<<<<< HEAD
       if(transformPath.node().hasFn(MFn::kIkEffector))
       {
         exportIkChain(transformPath, usdPath);
@@ -645,8 +637,6 @@
         exportGeometryConstraint(transformPath, usdPath);
       }
 
-=======
->>>>>>> ab2490e4
       // for UV only exporting, record first prim as default
       if (m_params.m_meshUV && defaultPrim.IsEmpty())
       {
@@ -679,15 +669,6 @@
           shapePath.extendToShapeDirectlyBelow(j);
 
           bool shapeNotYetExported = !m_impl->contains(shapePath.node());
-<<<<<<< HEAD
-          if(!shapeNotYetExported)
-          {
-            // We have an instanced shape!
-            std::cout << "encountered shape instance " << shapePath.fullPathName().asChar() << std::endl;
-          }
-
-=======
->>>>>>> ab2490e4
           if(shapeNotYetExported || m_params.m_duplicateInstances)
           {
             // if the path has a child shape, process the shape now
