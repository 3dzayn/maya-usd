--- conflicted
+++ resolved
@@ -82,17 +82,15 @@
 MAYAUSD_CORE_PUBLIC
 UsdTimeCode getTime(const Ufe::Path& path);
 
-<<<<<<< HEAD
 //! Object renamed scene notification
 MAYAUSD_CORE_PUBLIC
 void sendRenameNotification(const Ufe::SceneItem::Ptr& item, const Ufe::Path& previousPath);
-=======
+
 //! Readability function to downcast a SceneItem::Ptr to a UsdSceneItem::Ptr.
 inline
 UsdSceneItem::Ptr downcast(const Ufe::SceneItem::Ptr& item) {
     return std::dynamic_pointer_cast<UsdSceneItem>(item);
 }
->>>>>>> e2dd5817
 
 } // namespace ufe
 } // namespace MayaUsd