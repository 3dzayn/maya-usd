//
// Copyright 2016 Pixar
//
// Licensed under the Apache License, Version 2.0 (the "License");
// you may not use this file except in compliance with the License.
// You may obtain a copy of the License at
//
//     http://www.apache.org/licenses/LICENSE-2.0
//
// Unless required by applicable law or agreed to in writing, software
// distributed under the License is distributed on an "AS IS" BASIS,
// WITHOUT WARRANTIES OR CONDITIONS OF ANY KIND, either express or implied.
// See the License for the specific language governing permissions and
// limitations under the License.
//
// Modifications copyright (C) 2020 Autodesk
//
#ifndef PXRUSDMAYA_MESH_WRITE_UTILS_H
#define PXRUSDMAYA_MESH_WRITE_UTILS_H

#include <mayaUsd/base/api.h>

#include <maya/MDagPath.h>
#include <maya/MFnMesh.h>
#include <maya/MObject.h>
#include <maya/MString.h>

#include <pxr/pxr.h>
#include <pxr/base/gf/vec3f.h>
#include <pxr/base/tf/staticTokens.h>
#include <pxr/base/tf/token.h>
#include <pxr/base/vt/array.h>
#include <pxr/usd/usd/attribute.h>
#include <pxr/usd/usdGeom/mesh.h>
#include <pxr/usd/usdUtils/sparseValueWriter.h>

PXR_NAMESPACE_OPEN_SCOPE

class UsdGeomMesh;

// Utilities for dealing with writing USD from Maya mesh/subdiv tags.
namespace UsdMayaMeshWriteUtils
{
    /// Helper method for getting Maya mesh normals as a VtVec3fArray.
    MAYAUSD_CORE_PUBLIC
    bool getMeshNormals(const MFnMesh& mesh, 
<<<<<<< HEAD
                        VtArray<GfVec3f>* normalsArray, 
=======
                        VtVec3fArray* normalsArray, 
>>>>>>> ab0a3214
                        TfToken* interpolation);

    /// Gets the subdivision scheme tagged for the Maya mesh by consulting the
    /// adaptor for \c UsdGeomMesh.subdivisionSurface, and then falling back to
    /// the RenderMan for Maya attribute.
    MAYAUSD_CORE_PUBLIC
    TfToken getSubdivScheme(const MFnMesh &mesh);

    /// Gets the subdivision interpolate boundary tagged for the Maya mesh by
    /// consulting the adaptor for \c UsdGeomMesh.interpolateBoundary, and then
    /// falling back to the RenderMan for Maya attribute.
    MAYAUSD_CORE_PUBLIC
    TfToken getSubdivInterpBoundary(const MFnMesh &mesh);

    /// Gets the subdivision face-varying linear interpolation tagged for the
    /// Maya mesh by consulting the adaptor for
    /// \c UsdGeomMesh.faceVaryingLinearInterpolation, and then falling back to
    /// the OpenSubdiv2-style tagging.
    MAYAUSD_CORE_PUBLIC
    TfToken getSubdivFVLinearInterpolation(const MFnMesh& mesh);

    MAYAUSD_CORE_PUBLIC
    bool isMeshValid(const MDagPath& dagPath);

    MAYAUSD_CORE_PUBLIC
    void exportReferenceMesh(UsdGeomMesh& primSchema, MObject obj);

    MAYAUSD_CORE_PUBLIC
<<<<<<< HEAD
    void assignSubDivTagsToUSDPrim(MFnMesh& meshFn, 
                                   UsdGeomMesh& primSchema, 
                                   UsdUtilsSparseValueWriter& valueWriter);

=======
    void assignSubDivTagsToUSDPrim(MFnMesh& meshFn,
                                   UsdGeomMesh& primSchema,
                                   UsdUtilsSparseValueWriter& valueWriter);

    MAYAUSD_CORE_PUBLIC
    void writePointsData(const MFnMesh& meshFn,
                         UsdGeomMesh& primSchema,
                         const UsdTimeCode& usdTime,
                         UsdUtilsSparseValueWriter& valueWriter);

    MAYAUSD_CORE_PUBLIC
    void writeFaceVertexIndicesData(const MFnMesh& meshFn,
                                    UsdGeomMesh& primSchema,
                                    const UsdTimeCode& usdTime,
                                    UsdUtilsSparseValueWriter& valueWriter);

    MAYAUSD_CORE_PUBLIC
    void writeInvisibleFacesData(const MFnMesh& meshFn,
                                 UsdGeomMesh& primSchema,
                                 UsdUtilsSparseValueWriter& valueWriter);

>>>>>>> ab0a3214
} // namespace UsdMayaMeshWriteUtils

PXR_NAMESPACE_CLOSE_SCOPE

#endif // PXRUSDMAYA_MESH_WRITE_UTILS_H<|MERGE_RESOLUTION|>--- conflicted
+++ resolved
@@ -44,11 +44,7 @@
     /// Helper method for getting Maya mesh normals as a VtVec3fArray.
     MAYAUSD_CORE_PUBLIC
     bool getMeshNormals(const MFnMesh& mesh, 
-<<<<<<< HEAD
-                        VtArray<GfVec3f>* normalsArray, 
-=======
                         VtVec3fArray* normalsArray, 
->>>>>>> ab0a3214
                         TfToken* interpolation);
 
     /// Gets the subdivision scheme tagged for the Maya mesh by consulting the
@@ -77,12 +73,10 @@
     void exportReferenceMesh(UsdGeomMesh& primSchema, MObject obj);
 
     MAYAUSD_CORE_PUBLIC
-<<<<<<< HEAD
-    void assignSubDivTagsToUSDPrim(MFnMesh& meshFn, 
-                                   UsdGeomMesh& primSchema, 
+    void assignSubDivTagsToUSDPrim(MFnMesh& meshFn,
+                                   UsdGeomMesh& primSchema,
                                    UsdUtilsSparseValueWriter& valueWriter);
 
-=======
     void assignSubDivTagsToUSDPrim(MFnMesh& meshFn,
                                    UsdGeomMesh& primSchema,
                                    UsdUtilsSparseValueWriter& valueWriter);
@@ -104,7 +98,6 @@
                                  UsdGeomMesh& primSchema,
                                  UsdUtilsSparseValueWriter& valueWriter);
 
->>>>>>> ab0a3214
 } // namespace UsdMayaMeshWriteUtils
 
 PXR_NAMESPACE_CLOSE_SCOPE
